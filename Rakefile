require 'rubygems'
require 'rake'
require 'rake/clean'

begin
  require 'jeweler'
  Jeweler::Tasks.new do |gem|
    gem.name = "ripple"
    gem.summary = %Q{ripple is a rich Ruby client for Riak, Basho's distributed database.}
    gem.description = %Q{ripple is a rich Ruby client for Riak, Basho's distributed database.  It includes all the basics of accessing and manipulating Riak buckets and objects, and an object mapper library for building a rich domain on top of Riak.}
    gem.email = "seancribbs@gmail.com"
    gem.homepage = "http://seancribbs.github.com/ripple"
    gem.authors = ["Sean Cribbs"]
    gem.add_development_dependency "rspec", "~>2.0.0.beta.6"
    gem.add_development_dependency "fakeweb", ">=1.2"
    gem.add_development_dependency "rack", ">=1.0"
    gem.add_development_dependency "yard", ">=0.5.2"
    gem.add_development_dependency "curb", ">=0.6"
<<<<<<< HEAD
    gem.add_dependency "activesupport", "3.0.0.beta2"
    gem.add_dependency "activemodel", "3.0.0.beta2"
=======
    gem.add_dependency "activesupport", "3.0.0.beta3"
    gem.add_dependency "activemodel", "3.0.0.beta3"
>>>>>>> a133285b
    gem.requirements << "`gem install curb` for better HTTP performance"
  end
  Jeweler::GemcutterTasks.new
rescue LoadError
  puts "Jeweler (or a dependency) not available. Install it with: gem install jeweler"
end

require 'rspec/core'
require 'rspec/core/rake_task'

desc "Run Unit Specs Only"
Rspec::Core::RakeTask.new(:spec) do |spec|
  spec.pattern = "spec/{ripple,riak}/**/*_spec.rb"
end

namespace :spec do
  desc "Run Ripple Unit Specs Only"
  Rspec::Core::RakeTask.new(:ripple) do |spec|
    spec.pattern = "spec/ripple/**/*_spec.rb"
  end

  desc "Run Riak Unit Specs Only"
  Rspec::Core::RakeTask.new(:riak) do |spec|
    spec.pattern = "spec/riak/**/*_spec.rb"
  end

  desc "Run Integration Specs Only"
  Rspec::Core::RakeTask.new(:integration) do |spec|
    spec.pattern = "spec/integration/**/*_spec.rb"
  end

  desc "Run All Specs"
  Rspec::Core::RakeTask.new(:all) do |spec|
    spec.pattern = "spec/**/*_spec.rb"
  end
end


Rspec::Core::RakeTask.new(:rcov) do |spec|
  spec.pattern = 'spec/**/*_spec.rb'
  spec.rcov = true
  spec.rcov_opts = ['--exclude', 'lib\/spec,bin\/spec,config\/boot.rb,gems,spec_helper,spec']
end

task :rcovo => [:rcov] do
  system "open coverage/index.html"
end

task :spec => :check_dependencies

task :default => :spec

require 'yard'
YARD::Rake::YardocTask.new do |yard|
  docfiles = FileList['lib/**/*.rb', 'README*', 'VERSION', 'LICENSE', 'RELEASE_NOTES.textile']
  yard.files = docfiles
  yard.options = ["--no-private"]
end

task :doc => :yard do
  original_dir = Dir.pwd
  docs_dir = File.expand_path(File.join(original_dir, "..", "ripple-docs"))
  rm_rf File.join(docs_dir, "*")
  cp_r File.join(original_dir, "doc", "."), docs_dir
  touch File.join(docs_dir, '.nojekyll')
end

CLOBBER.include(".yardoc")
CLOBBER.include("doc")<|MERGE_RESOLUTION|>--- conflicted
+++ resolved
@@ -16,13 +16,8 @@
     gem.add_development_dependency "rack", ">=1.0"
     gem.add_development_dependency "yard", ">=0.5.2"
     gem.add_development_dependency "curb", ">=0.6"
-<<<<<<< HEAD
-    gem.add_dependency "activesupport", "3.0.0.beta2"
-    gem.add_dependency "activemodel", "3.0.0.beta2"
-=======
     gem.add_dependency "activesupport", "3.0.0.beta3"
     gem.add_dependency "activemodel", "3.0.0.beta3"
->>>>>>> a133285b
     gem.requirements << "`gem install curb` for better HTTP performance"
   end
   Jeweler::GemcutterTasks.new
