require 'spec_helper'

shared_examples_for "a timestamped model" do
  it "adds a created_at property" do
    subject.should respond_to(:created_at)
  end

  it "adds an updated_at property" do
    subject.should respond_to(:updated_at)
  end

  it "sets the created_at timestamp when the object is initialized" do
    subject.created_at.should_not be_nil
  end

  it "does not set the updated_at timestamp when the object is initialized" do
    subject.updated_at.should be_nil
  end

  it "sets the updated_at timestamp when the object is saved" do
    record_to_save.save
    subject.updated_at.should_not be_nil
  end

  it "updates the updated_at timestamp when the object is updated" do
    record_to_save.save
    start = subject.updated_at
    record_to_save.save
    subject.updated_at.should > start
  end

  it "does not update the created_at timestamp when the object is updated" do
    record_to_save.save
    start = subject.created_at
    record_to_save.save
    subject.created_at.should == start
  end
end

describe Ripple::Timestamps do
  # require 'support/models/clock'

<<<<<<< HEAD
  before(:each) { Ripple.client.stub(:store_object => true) }
=======
  before(:each) { clock.robject.stub!(:store).and_return(true) }
>>>>>>> 54acc07d

  context "for a Ripple::Document" do
    it_behaves_like "a timestamped model" do
      subject { Clock.new }
      let(:clock) { subject }
      let(:record_to_save) { subject }      
    end
  end

  context "for a Ripple::EmbeddedDocument when directly saved" do
    it_behaves_like "a timestamped model" do
      let(:clock) { Clock.new }
      subject { Mode.new }
      let(:record_to_save) { subject }

      before(:each) do
        clock.modes << subject
      end
    end
  end

  context "for a Ripple::EmbeddedDocument when the parent is saved" do
    it_behaves_like "a timestamped model" do
      let(:clock) { Clock.new }
      subject { Mode.new }
      let(:record_to_save) { clock }
      
      before(:each) do
        clock.modes << subject
      end

      it "should pass-through property options to the created properties" do
        [:created_at, :updated_at].each do |p|
          subject.class.properties[p].validation_options.should include(:presence)
          subject.class.indexes[p].should be
        end
      end
    end
  end
end<|MERGE_RESOLUTION|>--- conflicted
+++ resolved
@@ -40,11 +40,7 @@
 describe Ripple::Timestamps do
   # require 'support/models/clock'
 
-<<<<<<< HEAD
-  before(:each) { Ripple.client.stub(:store_object => true) }
-=======
   before(:each) { clock.robject.stub!(:store).and_return(true) }
->>>>>>> 54acc07d
 
   context "for a Ripple::Document" do
     it_behaves_like "a timestamped model" do
